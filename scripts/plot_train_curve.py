--- conflicted
+++ resolved
@@ -25,11 +25,7 @@
 
 parser = argparse.ArgumentParser()
 parser.add_argument("--save", "-s", required=True, help="save to path")
-<<<<<<< HEAD
-parser.add_argument("--type", "-t", choices=["rnn", "cnn", "pgd_robustness"],
-=======
 parser.add_argument("--type", "-t", choices=["rnn", "cnn", "pgd_robustness", "cnn_oneshot_search"],
->>>>>>> ea6896b0
                     default="cnn", help="the type of logs")
 
 args, fnames = parser.parse_known_args()
@@ -51,9 +47,6 @@
     train_ylims = [(80, 100), None]
     valid_pattern = re.compile("valid_acc ([0-9.]+) ; valid_obj ([0-9.]+)")
     valid_obj_names = ["acc", "loss"]
-<<<<<<< HEAD
-    valid_ylims = [(80, 100), None]
-=======
     valid_ylims = [(20, 80), None]
 elif args.type == "cnn_oneshot_search":
     train_pattern = re.compile(r"\[evaluator update\][^\n]+loss: ([0-9.]+); acc: ([0-9.]+)")
@@ -63,7 +56,6 @@
                                r"acc: ([0-9.]+) \(mean ([0-9.]+)\)")
     valid_obj_names = ["loss", "mean_loss", "acc", "mean_acc"]
     valid_ylims = [None, None, (0.1, 0.9), (0.1, 0.9)]
->>>>>>> ea6896b0
 elif args.type == "pgd_robustness":
     train_pattern = re.compile("train_acc ([0-9.]+) ; train_obj ([0-9.]+)")
     train_obj_names = ["acc", "loss"]
@@ -79,11 +71,7 @@
 file_valid_objs_list = []
 for fname in fnames:
     label = os.path.basename(fname)
-<<<<<<< HEAD
-    if label == "train.log":
-=======
     if label in {"train.log", "search.log"}:
->>>>>>> ea6896b0
         label = os.path.basename(os.path.dirname(fname))
     if "." in fname:
         label = label.rsplit(".", 1)[0]
@@ -93,15 +81,10 @@
     valid_objs = list(zip(*_convert_float(valid_pattern.findall(content))))
     assert len(train_objs) == len(train_obj_names) and len(train_objs[0]) > 0, \
         "maybe `--type` is not correctly set?"
-<<<<<<< HEAD
-    assert len(valid_objs) == len(valid_obj_names) and len(valid_objs[0]) > 0, \
-        "maybe `--type` is not correctly set?"
-=======
     if not valid_objs:
         valid_objs = [tuple() for _ in range(len(valid_obj_names))]
     # assert len(valid_objs) == len(valid_obj_names) and len(valid_objs[0]) > 0, \
     #     "maybe `--type` is not correctly set?"
->>>>>>> ea6896b0
     file_train_objs_list.append(train_objs)
     file_valid_objs_list.append(valid_objs)
 
