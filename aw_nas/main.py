# -*- coding: utf-8 -*-
"""
The main entrypoint of aw_nas.
"""

from __future__ import print_function

import os
import sys
import random
import shutil
import functools
import multiprocessing as mp

import click
import yaml
import numpy as np
import setproctitle
import torch
from torch.backends import cudnn

from aw_nas.dataset import AVAIL_DATA_TYPES
from aw_nas import utils, BaseRollout
from aw_nas.common import rollout_from_genotype_str
from aw_nas.utils.vis_utils import WrapWriter
from aw_nas.utils import RegistryMeta
from aw_nas.utils import logger as _logger
from aw_nas.utils.exception import expect

# patch click.option to show the default values
click.option = functools.partial(click.option, show_default=True)

# subclass `click.Group` to list commands in order
class _OrderedCommandGroup(click.Group):
    def __init__(self, *args, **kwargs):
        self.cmd_names = []
        super(_OrderedCommandGroup, self).__init__(*args, **kwargs)

    def list_commands(self, ctx):
        """reorder the list of commands when listing the help"""
        commands = super(_OrderedCommandGroup, self).list_commands(ctx)
        return sorted(commands, key=self.cmd_names.index)

    def command(self, *args, **kwargs):
        def decorator(func):
            cmd = super(_OrderedCommandGroup, self).command(*args, **kwargs)(func)
            self.cmd_names.append(cmd.name)
            return cmd
        return decorator

LOGGER = _logger.getChild("main")

def _onlycopy_py(src, names):
    return [name for name in names if not \
            (name == "VERSION" or name.endswith(".py") or os.path.isdir(os.path.join(src, name)))]

def _init_components_from_cfg(cfg, device, evaluator_only=False, controller_only=False,
                              from_controller=False, search_space=None, controller=None):
    """
    Initialize components using configuration.
    Order:
    `search_space`, `controller`, `dataset`, `weights_manager`, `objective`, `evaluator`, `trainer`
    """
    rollout_type = cfg["rollout_type"]
    if not from_controller:
        search_space = _init_component(cfg, "search_space")
        if not evaluator_only:
            controller = _init_component(cfg, "controller",
                                         search_space=search_space, device=device,
                                         rollout_type=rollout_type)
            if controller_only:
                return search_space, controller
    else: # continue components initialization from controller stage
        assert search_space is not None and controller is not None

    # dataset
    whole_dataset = _init_component(cfg, "dataset")
    _data_type = whole_dataset.data_type()

    # weights manager
    if _data_type == "sequence":
        # get the num_tokens
        num_tokens = whole_dataset.vocab_size
        LOGGER.info("Dataset %s: vocabulary size: %d", whole_dataset.NAME, num_tokens)
        weights_manager = _init_component(cfg, "weights_manager",
                                          search_space=search_space,
                                          device=device,
                                          rollout_type=rollout_type,
                                          num_tokens=num_tokens)
    else:
        weights_manager = _init_component(cfg, "weights_manager",
                                          search_space=search_space, device=device,
                                          rollout_type=rollout_type)
    expect(_data_type in weights_manager.supported_data_types())

    # objective
    objective = _init_component(cfg, "objective", search_space=search_space)

    # evaluator
    evaluator = _init_component(cfg, "evaluator", dataset=whole_dataset,
                                weights_manager=weights_manager, objective=objective,
                                rollout_type=rollout_type)
    expect(_data_type in evaluator.supported_data_types())

    if evaluator_only:
        return search_space, whole_dataset, weights_manager, objective, evaluator

    # trainer
    LOGGER.info("Initializing trainer and starting the search.")
    trainer = _init_component(cfg, "trainer",
                              evaluator=evaluator, controller=controller,
                              rollout_type=rollout_type)

    return search_space, whole_dataset, weights_manager, objective, evaluator, controller, trainer

def _init_component(cfg, registry_name, **addi_args):
    type_ = cfg[registry_name + "_type"]
    cfg = cfg.get(registry_name + "_cfg", None)
    if not cfg:
        cfg = {}
    # config items will override addi_args items
    addi_args.update(cfg)
    LOGGER.info("Component [%s] type： %s", registry_name, type_)
    cls = RegistryMeta.get_class(registry_name, type_)
    if LOGGER.level < 20: # logging is at debug level
        whole_cfg_str = cls.get_current_config_str(cfg)
        LOGGER.debug("%s %s config:\n%s", registry_name, type_,
                     utils.add_text_prefix(whole_cfg_str, "  "))
    return cls(**addi_args)

def _set_gpu(gpu):
    if gpu is None:
        return
    if torch.cuda.is_available():
        set_reproducible = bool(os.environ.get("AWNAS_REPRODUCIBLE", False))
        if set_reproducible:
            LOGGER.info("AWNAS_REPRODUCIBLE environment variable set. Disable cudnn.benchmark, "
                        "enable cudnn.deterministic for better reproducibility")
        torch.cuda.set_device(gpu)
        if set_reproducible:
            cudnn.benchmark = False
            cudnn.deterministic = True
        else:
            cudnn.benchmark = True
        cudnn.enabled = True
        LOGGER.info('GPU device = %d' % gpu)
    else:
        LOGGER.warning('No GPU available, use CPU!!')


@click.group(cls=_OrderedCommandGroup,
             help="The awnas NAS framework command line interface. "
             "Use `AWNAS_LOG_LEVEL` environment variable to modify the log level.")
<<<<<<< HEAD
@click.version_option()
def main():
    # mp.set_start_method("spawn")
    pass

=======
@click.option("--local_rank", default=-1, type=int,
              help="the rank of this process")
def main(local_rank):
    pass
>>>>>>> 5c1ac2b9

# ---- Search, Sample, Derive using trainer ----
@main.command(help="Searching for architecture.")
@click.argument("cfg_file", required=True, type=str)
@click.option("--gpu", default=0, type=int,
              help="the gpu to run training on")
@click.option("--seed", default=None, type=int,
              help="the random seed to run training")
@click.option("--load", default=None, type=str,
              help="the directory to load checkpoint")
@click.option("--save-every", default=None, type=int,
              help="the number of epochs to save checkpoint every")
@click.option("--interleave-report-every", default=50, type=int,
              help="the number of interleave steps to report every, "
              "only work in interleave training mode")
@click.option("--train-dir", default=None, type=str,
              help="the directory to save checkpoints")
@click.option("--vis-dir", default=None, type=str,
              help="the directory to save tensorboard events. "
              "need `tensorboard` extra, `pip install aw_nas[tensorboard]`")
@click.option("--develop", default=False, type=bool, is_flag=True,
              help="in develop mode, will copy the `aw_nas` source files into train_dir for backup")
def search(cfg_file, gpu, seed, load, save_every, interleave_report_every,
           train_dir, vis_dir, develop):
    # check dependency and initialize visualization writer
    if vis_dir:
        vis_dir = utils.makedir(vis_dir, remove=True)
        try:
            import tensorboardX
        except ImportError:
            LOGGER.error("Error importing module tensorboardX. Will IGNORE the `--vis-dir` option! "
                         "Try installing the dependency manually, or `pip install aw_nas[vis]`")
            _writer = None
        else:
            _writer = tensorboardX.SummaryWriter(log_dir=vis_dir)
    else:
        _writer = None
    writer = WrapWriter(_writer)

    if train_dir:
        # backup config file, and if in `develop` mode, also backup the aw_nas source code
        train_dir = utils.makedir(train_dir, remove=True)
        shutil.copyfile(cfg_file, os.path.join(train_dir, "config.yaml"))

        if develop:
            import pkg_resources
            src_path = pkg_resources.resource_filename("aw_nas", "")
            backup_code_path = os.path.join(train_dir, "aw_nas")
            if os.path.exists(backup_code_path):
                shutil.rmtree(backup_code_path)
            LOGGER.info("Copy `aw_nas` source code to %s", backup_code_path)
            shutil.copytree(src_path, backup_code_path, ignore=_onlycopy_py)

        # add log file handler
        log_file = os.path.join(train_dir, "search.log")
        _logger.addFile(log_file)

    LOGGER.info("CWD: %s", os.getcwd())
    LOGGER.info("CMD: %s", " ".join(sys.argv))

    setproctitle.setproctitle("awnas-search config: {}; train_dir: {}; vis_dir: {}; cwd: {}"\
                              .format(cfg_file, train_dir, vis_dir, os.getcwd()))

    # set gpu
    _set_gpu(gpu)
    device = torch.device("cuda:{}".format(gpu) if torch.cuda.is_available() else "cpu")

    # set seed
    if seed is not None:
        LOGGER.info("Setting random seed: %d.", seed)
        np.random.seed(seed)
        random.seed(seed)
        torch.manual_seed(seed)

    # load components config
    LOGGER.info("Loading configuration files.")
    with open(cfg_file, "r") as f:
        cfg = yaml.safe_load(f)

    # initialize components
    LOGGER.info("Initializing components.")
    trainer = _init_components_from_cfg(cfg, device)[-1]

    # setup trainer and train
    trainer.setup(load, save_every, train_dir, writer=writer,
                  interleave_report_every=interleave_report_every)
    trainer.train()


def _dump(rollout, dump_mode, of):
    if dump_mode == "list":
        yaml.safe_dump([list(rollout.genotype._asdict().values())], of)
    elif dump_mode == "str":
        yaml.safe_dump([str(rollout.genotype)], of)
    else:
        raise Exception("Unexpected dump_mode: {}".format(dump_mode))

@main.command(help="Random sample architectures.")
@click.argument("cfg_file", required=True, type=str)
@click.option("-o", "--out-file", required=True, type=str,
              help="the file to write the derived genotypes to")
@click.option("-n", default=1, type=int,
              help="number of architectures to derive")
@click.option("--gpu", default=0, type=int,
              help="the gpu to run deriving on")
@click.option("--seed", default=None, type=int,
              help="the random seed to run training")
@click.option("--dump-mode", default="str", type=click.Choice(["list", "str"]))
@click.option("--unique", default=False, type=bool, is_flag=True,
              help="make sure rollout samples are unique")
def random_sample(cfg_file, out_file, n, gpu, seed, dump_mode, unique):
    LOGGER.info("CWD: %s", os.getcwd())
    LOGGER.info("CMD: %s", " ".join(sys.argv))

    setproctitle.setproctitle("awnas-random-sample cfg: {}; cwd: {}".format(cfg_file, os.getcwd()))

    # set gpu
    _set_gpu(gpu)
    device = torch.device("cuda:{}".format(gpu) if torch.cuda.is_available() else "cpu")

    # set seed
    if seed is not None:
        LOGGER.info("Setting random seed: %d.", seed)
        np.random.seed(seed)
        random.seed(seed)
        torch.manual_seed(seed)

    with open(cfg_file, "r") as f:
        cfg = yaml.safe_load(f)

    res = _init_components_from_cfg(cfg, device, evaluator_only=True)
    ss = res[0]
    
    sampled = 0
    ignored = 0
    rollouts = []
    genotypes = []
            
    while sampled < n:
        if unique:
            r = ss.random_sample()
            if r.genotype in genotypes:
                ignored += 1
                LOGGER.info(
                        "(ignored %d) Ignore duplicated arch", ignored)
            else:
                sampled += 1
                LOGGER.info(
                        "(choosed %d) Choose arch",
                        sampled)
                rollouts.append(r)
                genotypes.append(r.genotype)
        else:
            r = ss.random_sample()
            rollouts.append(r)
            genotypes.append(r.genotype)

    with open(out_file, "w") as of:
        for i, r in enumerate(rollouts):
            of.write("# ---- Arch {} ----\n".format(i))
            _dump(r, dump_mode, of)
            of.write("\n")


@main.command(help="Sample architectures, pickle loading controller directly.")
@click.option("--load", required=True, type=str,
              help="the file to load controller")
@click.option("-o", "--out-file", required=True, type=str,
              help="the file to write the derived genotypes to")
@click.option("-n", default=1, type=int,
              help="number of architectures to derive")
@click.option("--save-plot", default=None, type=str,
              help="If specified, save the plot of the rollouts to this path")
@click.option("--gpu", default=0, type=int,
              help="the gpu to run deriving on")
@click.option("--seed", default=None, type=int,
              help="the random seed to run training")
@click.option("--dump-mode", default="str", type=click.Choice(["list", "str"]))
@click.option("--prob-thresh", default=None, type=float,
              help="only return rollout with bigger prob than this threshold")
@click.option("--unique", default=False, type=bool, is_flag=True,
              help="make sure rollout samples are unique")
def sample(load, out_file, n, save_plot, gpu, seed, dump_mode, prob_thresh, unique):
    LOGGER.info("CWD: %s", os.getcwd())
    LOGGER.info("CMD: %s", " ".join(sys.argv))

    setproctitle.setproctitle("awnas-sample load: {}; cwd: {}".format(load, os.getcwd()))

    # set gpu
    _set_gpu(gpu)
    device = torch.device("cuda:{}".format(gpu) if torch.cuda.is_available() else "cpu")

    # set seed
    if seed is not None:
        LOGGER.info("Setting random seed: %d.", seed)
        np.random.seed(seed)
        random.seed(seed)
        torch.manual_seed(seed)

    # create the directory for saving plots
    if save_plot is not None:
        save_plot = utils.makedir(save_plot)

    controller_path = os.path.join(load)
    # load the model on cpu
    controller = torch.load(controller_path, map_location=torch.device("cpu"))
    # then set the device
    controller.set_device(device)

    if prob_thresh or unique:
        sampled = 0
        ignored = 0
        rollouts = []
        genotypes = []
        while sampled < n:
            rollout_cands = controller.sample(n - sampled)
            for r in rollout_cands:
                assert "log_probs" in r.info
                log_prob = np.array([utils.get_numpy(cg_lp) for cg_lp in r.info["log_probs"]]).sum()
                if np.exp(log_prob) < prob_thresh:
                    ignored += 1
                    LOGGER.info(
                        "(ignored %d) Ignore arch prob %.3e (< %.3e)",
                        ignored, np.exp(log_prob), prob_thresh)
                elif r.genotype in genotypes:
                    ignored += 1
                    LOGGER.info(
                        "(ignored %d) Ignore duplicated arch", ignored)
                else:
                    sampled += 1
                    LOGGER.info(
                        "(choosed %d) Choose arch prob %.3e (>= %.3e)",
                        sampled, np.exp(log_prob), prob_thresh)
                    rollouts.append(r)
                    genotypes.append(r.genotype)
    else:
        rollouts = controller.sample(n)

    with open(out_file, "w") as of:
        for i, r in enumerate(rollouts):
            if save_plot is not None:
                r.plot_arch(
                    filename=os.path.join(save_plot, str(i)),
                    label="Derive {}".format(i)
                )
            if "log_probs" in r.info:
                log_prob = np.array([utils.get_numpy(cg_lp) for cg_lp in r.info["log_probs"]]).sum()
                of.write("# ---- Arch {} log_prob: {:.3f} prob: {:.3e} ----\n".format(
                    i, log_prob, np.exp(log_prob)))
            else:
                of.write("# ---- Arch {} ----\n".format(i))
            _dump(r, dump_mode, of)
            of.write("\n")

@main.command(help="Eval architecture from file.")
@click.argument("cfg_file", required=True, type=str)
@click.argument("arch_file", required=True, type=str)
@click.option("--load", required=True, type=str,
              help="the directory to load checkpoint")
@click.option("--gpu", default=0, type=int,
              help="the gpu to run training on")
@click.option("--seed", default=None, type=int,
              help="the random seed to run training")
@click.option("--save-plot", default=None, type=str,
              help="If specified, save the plot of the rollouts to this path")
@click.option("--save-state-dict", default=None, type=str,
              help="If specified, save the sub state dict of the rollouts to this path; "
              "Only tested for CNN now.")
@click.option("--steps", default=None, type=int,
              help="number of batches to eval for each arch, default to be the whole derive queue.")
def eval_arch(cfg_file, arch_file, load, gpu, seed, save_plot, save_state_dict, steps):
    setproctitle.setproctitle("awnas-eval-arch config: {}; arch_file: {}; load: {}; cwd: {}"\
                              .format(cfg_file, arch_file, load, os.getcwd()))

    # set gpu
    _set_gpu(gpu)
    device = torch.device("cuda:{}".format(gpu) if torch.cuda.is_available() else "cpu")

    # set seed
    if seed is not None:
        LOGGER.info("Setting random seed: %d.", seed)
        np.random.seed(seed)
        random.seed(seed)
        torch.manual_seed(seed)

    # load components config
    LOGGER.info("Loading configuration files.")
    with open(cfg_file, "r") as f:
        cfg = yaml.safe_load(f)

    # load genotypes
    LOGGER.info("Loading archs from file: %s", arch_file)
    with open(arch_file, "r") as f:
        genotypes = yaml.safe_load(f)
    assert isinstance(genotypes, (list, tuple))

    # initialize and load evaluator
    res = _init_components_from_cfg(cfg, device, evaluator_only=True)
    search_space = res[0] #pylint: disable=unused-variable
    evaluator = res[-1]
    path = os.path.join(load, "evaluator")
    LOGGER.info("Loading evalutor from %s", path)
    evaluator.load(path)

    # create the directory for saving plots
    if save_plot is not None:
        save_plot = utils.makedir(save_plot)

    # evaluate these rollouts using evaluator
    LOGGER.info("Eval...")
    rollouts = [rollout_from_genotype_str(geno, search_space) for geno in genotypes]
    num_r = len(rollouts)

    for i, r in enumerate(rollouts):
        evaluator.evaluate_rollouts([r], is_training=False,
                                    eval_batches=steps,
                                    return_candidate_net=save_state_dict)[0]
        if save_state_dict is not None:
            # save state dict of the candidate network (active members only)
            # corresponding to each rollout to `save_state_dict` path
            torch.save(r.candidate_net.state_dict(),
                       os.path.join(save_state_dict, str(i)))
        if save_plot is not None:
            r.plot_arch(
                filename=os.path.join(save_plot, str(i)),
                label="Derive {}; Reward {:.3f}".format(i, r.get_perf(name="reward"))
            )
        print("Finish test {}/{}\r".format(i+1, num_r), end="")
    for i, r in enumerate(rollouts):
        LOGGER.info("Arch %3d: %s", i, "; ".join(
            ["{}: {:.3f}".format(n, v) for n, v in r.perf.items()]))


@main.command(help="Derive architectures.")
@click.argument("cfg_file", required=True, type=str)
@click.option("--load", required=True, type=str,
              help="the directory to load checkpoint")
@click.option("-o", "--out-file", required=True, type=str,
              help="the file to write the derived genotypes to")
@click.option("-n", default=1, type=int,
              help="number of architectures to derive")
@click.option("--save-plot", default=None, type=str,
              help="If specified, save the plot of the rollouts to this path")
@click.option("--test", default=False, type=bool, is_flag=True,
              help="If false, only the controller is loaded and use to sample rollouts; "
              "Otherwise, weights_manager/trainer is also loaded and test these rollouts.")
@click.option("--steps", default=None, type=int,
              help="number of batches to eval for each arch, default to be the whole derive queue.")
@click.option("--gpu", default=0, type=int,
              help="the gpu to run deriving on")
@click.option("--seed", default=None, type=int,
              help="the random seed to run training")
@click.option("--dump-mode", default="str", type=click.Choice(["list", "str"]))
def derive(cfg_file, load, out_file, n, save_plot, test, steps, gpu, seed, dump_mode):
    LOGGER.info("CWD: %s", os.getcwd())
    LOGGER.info("CMD: %s", " ".join(sys.argv))

    setproctitle.setproctitle("awnas-derive config: {}; load: {}; cwd: {}"\
                              .format(cfg_file, load, os.getcwd()))

    # set gpu
    _set_gpu(gpu)
    device = torch.device("cuda:{}".format(gpu) if torch.cuda.is_available() else "cpu")

    # set seed
    if seed is not None:
        LOGGER.info("Setting random seed: %d.", seed)
        np.random.seed(seed)
        random.seed(seed)
        torch.manual_seed(seed)

    # load components config
    LOGGER.info("Loading configuration files.")
    with open(cfg_file, "r") as f:
        cfg = yaml.safe_load(f)

    # initialize components
    LOGGER.info("Initializing components.")
    search_space, controller = _init_components_from_cfg(cfg, device, controller_only=True)

    # create the directory for saving plots
    if save_plot is not None:
        save_plot = utils.makedir(save_plot)

    if not test:
        controller_path = os.path.join(load, "controller")
        controller.load(controller_path)
        rollouts = controller.sample(n)
        with open(out_file, "w") as of:
            for i, r in enumerate(rollouts):
                if save_plot is not None:
                    r.plot_arch(
                        filename=os.path.join(save_plot, str(i)),
                        label="Derive {}".format(i)
                    )
                of.write("# ---- Arch {} ----\n".format(i))
                _dump(r, dump_mode, of)
                of.write("\n")
    else:
        trainer = _init_components_from_cfg(cfg, device, from_controller=True,
                                            search_space=search_space, controller=controller)[-1]

        LOGGER.info("Loading from disk...")
        trainer.setup(load=load)
        LOGGER.info("Deriving and testing...")
        rollouts = trainer.derive(n, steps)
        accs = [r.get_perf() for r in rollouts]
        idxes = np.argsort(accs)[::-1]
        with open(out_file, "w") as of:
            for i, idx in enumerate(idxes):
                rollout = rollouts[idx]
                if save_plot is not None:
                    rollout.plot_arch(
                        filename=os.path.join(save_plot, str(i)),
                        label="Derive {}; Reward {:.3f}".format(i, rollout.get_perf())
                    )
                of.write("# ---- Arch {} (Reward {}) ----\n".format(i, rollout.get_perf()))
                _dump(rollout, dump_mode, of)
                of.write("\n")


# ---- Multiprocess Train, Test using final_trainer ----
@main.command(help="Train an architecture.")
@click.argument("cfg_file", required=True, type=str)
@click.option("--seed", default=None, type=int,
              help="the random seed to run training")
@click.option("--load", default=None, type=str,
              help="the checkpoint to load")
@click.option("--load-state-dict", default=None, type=str,
              help="the checkpoint (state dict) to load")
@click.option("--save-every", default=None, type=int,
              help="the number of epochs to save checkpoint every")
@click.option("--train-dir", default=None, type=str,
              help="the directory to save checkpoints")
def mptrain(seed, cfg_file, load, load_state_dict, save_every, train_dir):
    local_rank = int(os.environ["LOCAL_RANK"])
    if train_dir:
        # backup config file, and if in `develop` mode, also backup the aw_nas source code
        if local_rank == 0:
            train_dir = utils.makedir(train_dir, remove=False)
            shutil.copyfile(cfg_file, os.path.join(train_dir, "train_config.yaml"))

        # add log file handler
        log_file = os.path.join(train_dir, "train{}.log".format(
            "" if local_rank == 0 else "_{}".format(local_rank)))
        _logger.addFile(log_file)

    LOGGER.info("CWD: %s", os.getcwd())
    LOGGER.info("CMD: %s", " ".join(sys.argv))

    setproctitle.setproctitle("awnas-train config: {}; train_dir: {}; cwd: {}"\
                              .format(cfg_file, train_dir, os.getcwd()))

    # set gpu
    _set_gpu(local_rank)
    device = torch.cuda.current_device()
    torch.distributed.init_process_group(backend="nccl")

    LOGGER.info(("Start distributed parallel training: (world size {}; MASTER {}:{})"
                 " rank {} local_rank {} PID {}").format(
                     int(os.environ["WORLD_SIZE"]), os.environ["MASTER_ADDR"],
                     os.environ["MASTER_PORT"],
                     os.environ["RANK"], local_rank, os.getpid()))

    # set seed
    if seed is not None:
        LOGGER.info("Setting random seed: %d.", seed)
        np.random.seed(seed)
        random.seed(seed)
        torch.manual_seed(seed)

    # load components config
    LOGGER.info("Loading configuration files.")
    with open(cfg_file, "r") as f:
        cfg = yaml.safe_load(f)

    # initialize components
    LOGGER.info("Initializing components.")
    search_space = _init_component(cfg, "search_space")
    whole_dataset = _init_component(cfg, "dataset")

    _data_type = whole_dataset.data_type()
    if _data_type == "sequence":
        # get the num_tokens
        num_tokens = whole_dataset.vocab_size
        LOGGER.info("Dataset %s: vocabulary size: %d", whole_dataset.NAME, num_tokens)
        model = _init_component(cfg, "final_model",
                                search_space=search_space,
                                device=device,
                                num_tokens=num_tokens)
    else:
        model = _init_component(cfg, "final_model",
                                search_space=search_space,
                                device=device)
    # check model support for data type
    expect(_data_type in model.supported_data_types())
    objective = _init_component(cfg, "objective", search_space=search_space)
    trainer = _init_component(cfg, "final_trainer",
                              dataset=whole_dataset,
                              model=model,
                              device=device,
                              gpus=[device],
                              objective=objective)
    # check trainer support for data type
    expect(_data_type in trainer.supported_data_types())

    # start training
    LOGGER.info("Start training.")
    trainer.setup(load, load_state_dict, save_every, train_dir)
    trainer.train()


# ---- Train, Test using final_trainer ----
@main.command(help="Train an architecture.")
@click.argument("cfg_file", required=True, type=str)
@click.option("--gpus", default="0", type=str,
              help="the gpus to run training on, split by single comma")
@click.option("--seed", default=None, type=int,
              help="the random seed to run training")
@click.option("--load", default=None, type=str,
              help="the checkpoint to load")
@click.option("--load-state-dict", default=None, type=str,
              help="the checkpoint (state dict) to load")
@click.option("--save-every", default=None, type=int,
              help="the number of epochs to save checkpoint every")
@click.option("--train-dir", default=None, type=str,
              help="the directory to save checkpoints")
def train(gpus, seed, cfg_file, load, load_state_dict, save_every, train_dir):
    if train_dir:
        # backup config file, and if in `develop` mode, also backup the aw_nas source code
        train_dir = utils.makedir(train_dir, remove=True)
        shutil.copyfile(cfg_file, os.path.join(train_dir, "train_config.yaml"))

        # add log file handler
        log_file = os.path.join(train_dir, "train.log")
        _logger.addFile(log_file)

    LOGGER.info("CWD: %s", os.getcwd())
    LOGGER.info("CMD: %s", " ".join(sys.argv))

    setproctitle.setproctitle("awnas-train config: {}; train_dir: {}; cwd: {}"\
                              .format(cfg_file, train_dir, os.getcwd()))

    # set gpu
    gpu_list = [int(g) for g in gpus.split(",")]
    if not gpu_list:
        _set_gpu(None)
        device = "cpu"
    else:
        _set_gpu(gpu_list[0])
        device = torch.device("cuda:{}".format(gpu_list[0]) if torch.cuda.is_available() else "cpu")

    # set seed
    if seed is not None:
        LOGGER.info("Setting random seed: %d.", seed)
        np.random.seed(seed)
        random.seed(seed)
        torch.manual_seed(seed)

    # load components config
    LOGGER.info("Loading configuration files.")
    with open(cfg_file, "r") as f:
        cfg = yaml.safe_load(f)

    # initialize components
    LOGGER.info("Initializing components.")
    search_space = _init_component(cfg, "search_space")
    whole_dataset = _init_component(cfg, "dataset")

    _data_type = whole_dataset.data_type()
    if _data_type == "sequence":
        # get the num_tokens
        num_tokens = whole_dataset.vocab_size
        LOGGER.info("Dataset %s: vocabulary size: %d", whole_dataset.NAME, num_tokens)
        model = _init_component(cfg, "final_model",
                                search_space=search_space,
                                device=device,
                                num_tokens=num_tokens)
    else:
        model = _init_component(cfg, "final_model",
                                search_space=search_space,
                                device=device)
    # check model support for data type
    expect(_data_type in model.supported_data_types())
    objective = _init_component(cfg, "objective", search_space=search_space)
    trainer = _init_component(cfg, "final_trainer",
                              dataset=whole_dataset,
                              model=model,
                              device=device,
                              gpus=gpu_list,
                              objective=objective)
    # check trainer support for data type
    expect(_data_type in trainer.supported_data_types())

    # start training
    LOGGER.info("Start training.")
    trainer.setup(load, load_state_dict, save_every, train_dir)
    trainer.train()


@main.command(help="Test a final-trained model.")
@click.argument("cfg_file", required=True, type=str)
@click.option("--load", type=str,
              help="the checkpoint to load")
@click.option("--load-state-dict", type=str,
              help="the checkpoint (state dict) to load")
@click.option("--split", "-s", multiple=True, required=True, type=str,
              help="evaluate on these dataset splits")
@click.option("--gpus", default="0", type=str,
              help="the gpus to run training on, split by single comma")
@click.option("--seed", default=None, type=int,
              help="the random seed to run training")
def test(cfg_file, load, load_state_dict, split, gpus, seed): #pylint: disable=redefined-builtin
    assert (load is None) + (load_state_dict is None) == 1, \
        "One and only one of `--load` and `--load-state-dict` arguments is required."

    setproctitle.setproctitle("awnas-test config: {}; load: {}; cwd: {}"\
                              .format(cfg_file, load, os.getcwd()))

    # set gpu
    gpu_list = [int(g) for g in gpus.split(",")]
    if not gpu_list:
        _set_gpu(None)
        device = "cpu"
    else:
        _set_gpu(gpu_list[0])
        device = torch.device("cuda:{}".format(gpu_list[0]) if torch.cuda.is_available() else "cpu")

    # set seed
    if seed is not None:
        LOGGER.info("Setting random seed: %d.", seed)
        np.random.seed(seed)
        random.seed(seed)
        torch.manual_seed(seed)

    # load components config
    LOGGER.info("Loading configuration files.")
    with open(cfg_file, "r") as f:
        cfg = yaml.safe_load(f)

    # initialize components
    LOGGER.info("Initializing components.")
    whole_dataset = _init_component(cfg, "dataset")
    search_space = _init_component(cfg, "search_space")
    objective = _init_component(cfg, "objective", search_space=search_space)
    trainer = _init_component(cfg, "final_trainer",
                              dataset=whole_dataset,
                              model=_init_component(
                                  cfg, "final_model",
                                  search_space=search_space,
                                  device=device) if load_state_dict else None,
                              device=device,
                              gpus=gpu_list,
                              objective=objective)

    # check trainer support for data type
    _data_type = whole_dataset.data_type()
    expect(_data_type in trainer.supported_data_types())

    # start training
    LOGGER.info("Start eval.")
    trainer.setup(load, load_state_dict)
    for split_name in split:
        trainer.evaluate_split(split_name)


# ---- Utility for generating sample configuration file ----
@main.command(help="Dump the sample configuration.")
@click.argument("out_file", required=True, type=str)
@click.option("-d", "--data-type", default=None, type=click.Choice(AVAIL_DATA_TYPES),
              help="only dump the configs of the components support this data type")
@click.option("-r", "--rollout-type", default=None,
              type=click.Choice(list(BaseRollout.all_classes_().keys())),
              help="only dump the configs of the components support this rollout type")
def gen_sample_config(out_file, data_type, rollout_type):
    with open(out_file, "w") as out_f:
        out_f.write("# rollout_type: {}\n".format(rollout_type if rollout_type else ""))
        for comp_name in ["search_space", "dataset", "controller", "evaluator",
                          "weights_manager", "objective", "trainer"]:
            filter_funcs = []
            if data_type is not None:
                if comp_name == "dataset":
                    filter_funcs.append(lambda cls: data_type == cls.data_type())
                elif comp_name in {"evaluator", "weights_manager", "objective"}:
                    filter_funcs.append(lambda cls: data_type in cls.supported_data_types())
            if rollout_type is not None:
                if comp_name in {"search_space", "controller", "weights_manager",
                                 "evaluator", "trainer"}:
                    filter_funcs.append(lambda cls: rollout_type in cls.supported_rollout_types())

            out_f.write(utils.component_sample_config_str(comp_name, prefix="# ",
                                                          filter_funcs=filter_funcs))
            out_f.write("\n")


@main.command(help="Dump the sample configuration for final training.")
@click.argument("out_file", required=True, type=str)
@click.option("-d", "--data-type", default=None, type=click.Choice(AVAIL_DATA_TYPES),
              help="only dump the configs of the components support this data type")
def gen_final_sample_config(out_file, data_type):
    with open(out_file, "w") as out_f:
        for comp_name in ["search_space", "dataset", "final_model", "final_trainer", "objective"]:
            filter_funcs = []
            if data_type is not None:
                if comp_name == "dataset":
                    filter_funcs.append(lambda cls: data_type == cls.data_type())
                elif comp_name in {"final_model", "final_trainer", "objective"}:
                    filter_funcs.append(lambda cls: data_type in cls.supported_data_types())

            out_f.write(utils.component_sample_config_str(comp_name, prefix="# ",
                                                          filter_funcs=filter_funcs))
            out_f.write("\n")


if __name__ == "__main__":
    main()<|MERGE_RESOLUTION|>--- conflicted
+++ resolved
@@ -151,18 +151,11 @@
 @click.group(cls=_OrderedCommandGroup,
              help="The awnas NAS framework command line interface. "
              "Use `AWNAS_LOG_LEVEL` environment variable to modify the log level.")
-<<<<<<< HEAD
 @click.version_option()
-def main():
-    # mp.set_start_method("spawn")
-    pass
-
-=======
 @click.option("--local_rank", default=-1, type=int,
               help="the rank of this process")
 def main(local_rank):
     pass
->>>>>>> 5c1ac2b9
 
 # ---- Search, Sample, Derive using trainer ----
 @main.command(help="Searching for architecture.")
