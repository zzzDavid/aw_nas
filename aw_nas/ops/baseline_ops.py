import torch
from torch import nn
import torch.nn.functional as F
from aw_nas.ops import register_primitive, ConvBNReLU, Identity

class VggBlock(nn.Module):
    def __init__(self, C, C_out, stride, affine):
        super(VggBlock, self).__init__()
        self.conv_bn = nn.Sequential(nn.Conv2d(C, C_out, kernel_size=3, padding=1),
                                     nn.BatchNorm2d(C_out, affine=affine))
        if stride == 2:
            self.pool = nn.MaxPool2d(kernel_size=2, stride=2)
        else:
            self.pool = nn.Identity()

    def forward(self, inputs):
        return self.pool(F.relu(self.conv_bn(inputs)))

    def forward_one_step(self, context=None, inputs=None):
        _, op_ind = context.next_op_index
        if op_ind == 0:
            assert inputs is not None
            out = self.conv_bn(inputs)
            context.current_op.append(out)
            context.last_conv_module = self.conv_bn[0]
        elif op_ind == 1:
            out = self.pool(F.relu(context.current_op[-1]))
            context.previous_op.append(out)
            context.current_op = []
            context.flag_inject(False)
        else:
            raise Exception("Unexpected op_ind")
        return out, context

class MobileNetBlock(nn.Module):
<<<<<<< HEAD
    def __init__(self, expansion, C, C_out, stride, affine, kernel_size=3):
=======
    def __init__(self, expansion, C, C_out, stride, affine, kernel_size=3, relu6=False):
>>>>>>> 4ef360de
        super(MobileNetBlock, self).__init__()
        C_inner = self.C_inner = int(expansion * C)
        self.stride = stride
        self.relu6 = relu6
        self.activation = F.relu6 if self.relu6 else F.relu

        self.conv1 = nn.Conv2d(C, C_inner,
                               kernel_size=1, stride=1,
                               padding=0, bias=False)
        self.bn1 = nn.BatchNorm2d(C_inner, affine=affine)
        padding = int((kernel_size - 1) / 2)
        self.conv2 = nn.Conv2d(C_inner, C_inner,
                               kernel_size=kernel_size, stride=stride,
                               padding=padding, groups=C_inner, bias=False)
        self.bn2 = nn.BatchNorm2d(C_inner, affine=affine)
        self.conv3 = nn.Conv2d(C_inner, C_out,
                               kernel_size=1, stride=1, padding=0, bias=False)
        self.bn3 = nn.BatchNorm2d(C_out, affine=affine)

        self.shortcut = nn.Sequential()
        self.has_conv_shortcut = False
        if stride == 1 and C != C_out:
            self.has_conv_shortcut = True
            self.shortcut = nn.Sequential(
                nn.Conv2d(C, C_out, kernel_size=1,
                          stride=1, padding=0, bias=False),
                nn.BatchNorm2d(C_out, affine=affine),
            )

    def forward(self, inputs):
        out = self.activation(self.bn1(self.conv1(inputs)))
        out = self.activation(self.bn2(self.conv2(out)))
        out = self.bn3(self.conv3(out))
        out = out + self.shortcut(inputs) if self.stride == 1 else out
        return out

    def forward_one_step(self, context=None, inputs=None):
        activation = F.relu6 if self.relu6 else F.relu
        _, op_ind = context.next_op_index
        if op_ind == 0:
            assert inputs is not None
            context.current_op.append(inputs) # save inputs
            out = self.bn1(self.conv1(inputs))
            context.current_op.append(out)
            context.last_conv_module = self.conv1
        elif op_ind == 2:
            out = self.bn2(self.conv2(activation(context.current_op[-1])))
            context.current_op.append(out)
            context.last_conv_module = self.conv2
        elif op_ind == 3:
            out = self.bn3(self.conv3(activation(context.current_op[-1])))
            context.current_op.append(out)
            if not self.stride == 1:
                # return out
                context.previous_op.append(out)
                context.current_op = []
                context.last_conv_module = self.conv3
            elif not self.has_conv_shortcut:
                # return out + shortcut
                context.previous_op.append(out + self.shortcut(context.current_op[0]))
                context.last_conv_module = self.conv3
                context.current_op = []
        elif op_ind == 4:
            # has_conv_shortcut
            out = self.shortcut(context.current_op[0])
            context.current_op.append(out)
            context.last_conv_module = self.shortcut[0]
        elif op_ind == 5:
            out = context.current_op[-1] + context.current_op[-2]
            context.previous_op.append(out)
            context.current_op = []
            context.flag_inject(False)
        else:
            raise Exception("Unexpected op_ind")
        return out, context

class ResNetBlockSplit(nn.Module):
    def __init__(self, C, C_out, stride, affine, act='relu'):
        super(ResNetBlockSplit, self).__init__()
        self.act = act
        self.op_1_1 = ConvBNReLU(C, C_out,
                                 3, stride, 1, affine=affine, relu=False)
        self.op_1_2 = ConvBNReLU(C, C_out,
                                 3, stride, 1, affine=affine, relu=False)
        self.op_2_1 = ConvBNReLU(C_out, C_out,
                                 3, 1, 1, affine=affine, relu=False)
        self.op_2_2 = ConvBNReLU(C_out, C_out,
                                 3, 1, 1, affine=affine, relu=False)
        self.skip_op = Identity() if stride == 1 else ConvBNReLU(C, C_out,
                                                                 1, stride, 0,
                                                                 affine=affine, relu=False)

    def forward(self, inputs):
        activation == F.relu
        if self.act == 'hardtanh':
            activation = F.hardtanh
        elif self.act == 'sigmoid':
            activation = F.sigmoid
        inner = activation(self.op_1_1(inputs) + self.op_1_2(inputs))
        out = self.op_2_1(inner) + self.op_2_2(inner)
        out_skip = self.skip_op(inputs)
        return activation(out + out_skip)

    def forward_one_step(self, context=None, inputs=None):
        activation == F.relu
        if self.act == 'hardtanh':
            activation = F.hardtanh
        elif self.act == 'sigmoid':
            activation = F.sigmoid
        _, op_ind = context.next_op_index
        if op_ind == 0:
            assert inputs is not None
            context.current_op.append(inputs) # save inputs
            out = self.op_1_1(inputs)
            context.current_op.append(out)
        elif op_ind == 2:
            out = self.op_1_2(context.current_op[0])
            context.current_op.append(out)
        elif op_ind == 3:
            out = activation(context.current_op[-1] + context.current_op[-2])
            context.current_op.append(out)
            context.flag_inject(False)
        elif op_ind == 4:
            out = self.op_2_1(context.current_op[-1])
            context.current_op.append(out)
        elif op_ind == 5:
            out = self.op_2_2(context.current_op[-2])
            context.current_op.append(out)
        else:
            assert op_ind == 6
            skip_out = self.skip_op(context.current_op[0])
            out = activation(context.current_op[-1] + context.current_op[-2] + skip_out)
            context.current_op = []
            context.previous_op.append(out)
            context.flag_inject(False)
        return out, context

class ResNetBlock(nn.Module):
    def __init__(self, C, C_out, stride, affine, kernel_size=3, act="relu"):
        super(ResNetBlock, self).__init__()
<<<<<<< HEAD
        self.stride = stride
=======
        padding = int((kernel_size - 1) / 2)
        self.act = act
        self.activation = F.relu
        if self.act == 'hardtanh':
            self.activation = F.hardtanh
        elif self.act == 'sigmoid':
            self.activation = F.sigmoid
>>>>>>> 4ef360de
        self.op_1 = ConvBNReLU(C, C_out,
                               kernel_size, stride, padding, affine=affine, relu=False)
        self.op_2 = ConvBNReLU(C_out, C_out,
                               kernel_size, 1, padding, affine=affine, relu=False)
        self.skip_op = Identity() if stride == 1 else ConvBNReLU(C, C_out,
                                                                 1, stride, 0,
                                                                 affine=affine, relu=False)

    def forward(self, inputs):
        inner = self.activation(self.op_1(inputs))
        out = self.op_2(inner)
        out_skip = self.skip_op(inputs)
        return self.activation(out + out_skip)

    def forward_one_step(self, context=None, inputs=None):
        activation = F.relu
        if self.act == 'hardtanh':
            activation = F.hardtanh
        elif self.act == 'sigmoid':
            activation = F.sigmoid
        _, op_ind = context.next_op_index
        if op_ind == 0:
            assert inputs is not None
            context.current_op.append(inputs) # save inputs
            out = self.op_1(inputs)
            context.current_op.append(out)
            context.last_conv_module = self.op_1.op[0]
        elif op_ind == 2:
<<<<<<< HEAD
            out = self.op_2(F.relu(context.current_op[-1]))
=======
            out = self.op_2(activation(context.current_op[-1]))
            out_skip = self.skip_op(context.current_op[0]) # inputs
            out = out + out_skip
>>>>>>> 4ef360de
            context.current_op.append(out)
            context.last_conv_module = self.op_2.op[0]
        elif op_ind == 3:
            out = self.skip_op(context.current_op[0]) # inputs
            context.current_op.append(out)
            if self.stride == 1: # skip connection is just identity
                context.flag_inject(False)
            else:
                context.last_conv_module = self.skip_op.op[0]
        else:
<<<<<<< HEAD
            assert op_ind == 4
            out = F.relu(context.current_op[-1] + context.current_op[-2])
=======
            assert op_ind == 3
            out = activation(context.current_op[-1])
>>>>>>> 4ef360de
            context.current_op = []
            context.previous_op.append(out)
            context.flag_inject(False)
        return out, context

<<<<<<< HEAD
register_primitive("mobilenet_block_3",
                   lambda C, C_out, stride, affine: MobileNetBlock(3, C, C_out, stride, affine))
register_primitive("mobilenet_block_3_5x5",
                   lambda C, C_out, stride, affine: MobileNetBlock(3, C, C_out, stride, affine,
                                                                   kernel_size=5))
register_primitive("mobilenet_block_3_7x7",
                   lambda C, C_out, stride, affine: MobileNetBlock(3, C, C_out, stride, affine,
                                                                   kernel_size=7))
register_primitive("mobilenet_block_6",
                   lambda C, C_out, stride, affine: MobileNetBlock(6, C, C_out, stride, affine))
register_primitive("mobilenet_block_6_5x5",
                   lambda C, C_out, stride, affine: MobileNetBlock(6, C, C_out, stride, affine,
                                                                   kernel_size=5))
register_primitive("mobilenet_block_6_7x7",
                   lambda C, C_out, stride, affine: MobileNetBlock(6, C, C_out, stride, affine,
                                                                   kernel_size=7))
=======
class DenseBlock(nn.Module):
    def __init__(self, C, C_out, stride, affine, act='relu', bc_mode=True, bc_ratio=4.0,
                 dropblock_rate=0.0):
        super(DenseBlock, self).__init__()
        growth_rate = self.growth_rate = C_out - C
        self.bc_mode = bc_mode
        self.dropblock_rate = dropblock_rate

        if bc_mode:
            inner_c = int(bc_ratio * growth_rate)
            self.bc_bn = nn.BatchNorm2d(C, affine=affine)
            self.bc_conv = nn.Conv2d(C, inner_c, kernel_size=1, bias=False)
        else:
            inner_c = C
        self.bn = nn.BatchNorm2d(inner_c, affine=affine)
        self.conv = nn.Conv2d(inner_c, growth_rate, kernel_size=3, padding=1, bias=False)

        self.activation = F.relu
        if act == "sigmoid":
            self.activation = F.sigmoid
        elif act == "hardtanh":
            self.activation = F.hardtanh

    def forward(self, x):
        if self.bc_mode:
            out = self.bc_conv(self.activation(self.bc_bn(x)))
        else:
            out = x
        out = self.conv(self.activation(self.bn(out)))
        if self.training and self.dropblock_rate > 0.:
            # optionally drop miniblock
            keep_prob = 1. - self.dropblock_rate
            mask = x.new(x.size(0), 1, 1, 1).bernoulli_(keep_prob)
            out.div_(keep_prob)
            out.mul_(mask)
        out = torch.cat([out, x], 1)
        return out

class Transition(nn.Module):
    def __init__(self, C, C_out, stride, affine, act='relu'):
        assert stride == 2 and affine, "standard densenet use stride=2 and affine=True"
        super(Transition, self).__init__()
        self.bn = nn.BatchNorm2d(C)
        self.conv = nn.Conv2d(C, C_out, kernel_size=1, bias=False)
        self.activation = F.relu
        if act == "sigmoid":
            self.activation = F.sigmoid
        elif act == "hardtanh":
            self.activation = F.hardtanh

    def forward(self, x):
        out = self.conv(self.activation(self.bn(x)))
        out = F.avg_pool2d(out, 2)
        return out

register_primitive("mobilenet_block_6_relu6",
                   lambda C, C_out, stride, affine: MobileNetBlock(6, C, C_out,
                                                                   stride, affine, True))
register_primitive("mobilenet_block_1_relu6",
                   lambda C, C_out, stride, affine: MobileNetBlock(1, C, C_out, stride,
                                                                   affine, True))
register_primitive("mobilenet_block_6",
                   lambda C, C_out, stride, affine: MobileNetBlock(6, C, C_out, stride, affine))
register_primitive("mobilenet_block_6_5x5",
                   lambda C, C_out, stride, affine: MobileNetBlock(6, C, C_out, stride, affine, 5))
register_primitive("mobilenet_block_3",
                   lambda C, C_out, stride, affine: MobileNetBlock(3, C, C_out, stride, affine))
register_primitive("mobilenet_block_3_5x5",
                   lambda C, C_out, stride, affine: MobileNetBlock(3, C, C_out, stride, affine, 5))
>>>>>>> 4ef360de
register_primitive("mobilenet_block_1",
                   lambda C, C_out, stride, affine: MobileNetBlock(1, C, C_out, stride, affine))

register_primitive("resnet_block_1x1",
                   lambda C, C_out, stride, affine: ResNetBlock(C, C_out, stride, affine=affine,
                                                                kernel_size=1))
register_primitive("resnet_block",
                   lambda C, C_out, stride, affine: ResNetBlock(C, C_out, stride, affine=affine))
register_primitive("resnet_block_5x5",
                   lambda C, C_out, stride, affine: ResNetBlock(C, C_out, stride, affine=affine,
                                                                kernel_size=5))
register_primitive("resnet_block_split",
                   lambda C, C_out, stride, affine: ResNetBlockSplit(C, C_out,
                                                                     stride, affine=affine))
register_primitive("resnet_block_hardtanh",
                   lambda C, C_out, stride, affine: ResNetBlock(C, C_out, stride, affine=affine,
                                                                act='hardtanh'))
register_primitive("resnet_block_split_hardtanh",
                   lambda C, C_out, stride, affine: ResNetBlockSplit(C, C_out,
                                                                     stride, affine=affine,
                                                                     act='hardtanh'))
register_primitive("resnet_block_sigmoid",
                   lambda C, C_out, stride, affine: ResNetBlock(C, C_out, stride, affine=affine,
                                                                act='sigmoid'))
register_primitive("resnet_block_split_sigmoid",
                   lambda C, C_out, stride, affine: ResNetBlockSplit(C, C_out,
                                                                     stride, affine=affine,
                                                                     act='sigmoid'))
register_primitive("vgg_block",
                   lambda C, C_out, stride, affine: VggBlock(C, C_out, stride, affine=affine))
register_primitive("dense_block",
                   lambda C, C_out, stride, affine: DenseBlock(C, C_out, stride, affine=affine))
register_primitive("dense_reduce_block",
                   lambda C, C_out, stride, affine: Transition(C, C_out, stride, affine=affine))<|MERGE_RESOLUTION|>--- conflicted
+++ resolved
@@ -33,11 +33,7 @@
         return out, context
 
 class MobileNetBlock(nn.Module):
-<<<<<<< HEAD
-    def __init__(self, expansion, C, C_out, stride, affine, kernel_size=3):
-=======
     def __init__(self, expansion, C, C_out, stride, affine, kernel_size=3, relu6=False):
->>>>>>> 4ef360de
         super(MobileNetBlock, self).__init__()
         C_inner = self.C_inner = int(expansion * C)
         self.stride = stride
@@ -178,9 +174,7 @@
 class ResNetBlock(nn.Module):
     def __init__(self, C, C_out, stride, affine, kernel_size=3, act="relu"):
         super(ResNetBlock, self).__init__()
-<<<<<<< HEAD
         self.stride = stride
-=======
         padding = int((kernel_size - 1) / 2)
         self.act = act
         self.activation = F.relu
@@ -188,7 +182,7 @@
             self.activation = F.hardtanh
         elif self.act == 'sigmoid':
             self.activation = F.sigmoid
->>>>>>> 4ef360de
+
         self.op_1 = ConvBNReLU(C, C_out,
                                kernel_size, stride, padding, affine=affine, relu=False)
         self.op_2 = ConvBNReLU(C_out, C_out,
@@ -217,13 +211,7 @@
             context.current_op.append(out)
             context.last_conv_module = self.op_1.op[0]
         elif op_ind == 2:
-<<<<<<< HEAD
             out = self.op_2(F.relu(context.current_op[-1]))
-=======
-            out = self.op_2(activation(context.current_op[-1]))
-            out_skip = self.skip_op(context.current_op[0]) # inputs
-            out = out + out_skip
->>>>>>> 4ef360de
             context.current_op.append(out)
             context.last_conv_module = self.op_2.op[0]
         elif op_ind == 3:
@@ -234,36 +222,14 @@
             else:
                 context.last_conv_module = self.skip_op.op[0]
         else:
-<<<<<<< HEAD
             assert op_ind == 4
-            out = F.relu(context.current_op[-1] + context.current_op[-2])
-=======
-            assert op_ind == 3
-            out = activation(context.current_op[-1])
->>>>>>> 4ef360de
+            out = activation(context.current_op[-1] + context.current_op[-2])
             context.current_op = []
             context.previous_op.append(out)
             context.flag_inject(False)
         return out, context
 
-<<<<<<< HEAD
-register_primitive("mobilenet_block_3",
-                   lambda C, C_out, stride, affine: MobileNetBlock(3, C, C_out, stride, affine))
-register_primitive("mobilenet_block_3_5x5",
-                   lambda C, C_out, stride, affine: MobileNetBlock(3, C, C_out, stride, affine,
-                                                                   kernel_size=5))
-register_primitive("mobilenet_block_3_7x7",
-                   lambda C, C_out, stride, affine: MobileNetBlock(3, C, C_out, stride, affine,
-                                                                   kernel_size=7))
-register_primitive("mobilenet_block_6",
-                   lambda C, C_out, stride, affine: MobileNetBlock(6, C, C_out, stride, affine))
-register_primitive("mobilenet_block_6_5x5",
-                   lambda C, C_out, stride, affine: MobileNetBlock(6, C, C_out, stride, affine,
-                                                                   kernel_size=5))
-register_primitive("mobilenet_block_6_7x7",
-                   lambda C, C_out, stride, affine: MobileNetBlock(6, C, C_out, stride, affine,
-                                                                   kernel_size=7))
-=======
+
 class DenseBlock(nn.Module):
     def __init__(self, C, C_out, stride, affine, act='relu', bc_mode=True, bc_ratio=4.0,
                  dropblock_rate=0.0):
@@ -333,7 +299,6 @@
                    lambda C, C_out, stride, affine: MobileNetBlock(3, C, C_out, stride, affine))
 register_primitive("mobilenet_block_3_5x5",
                    lambda C, C_out, stride, affine: MobileNetBlock(3, C, C_out, stride, affine, 5))
->>>>>>> 4ef360de
 register_primitive("mobilenet_block_1",
                    lambda C, C_out, stride, affine: MobileNetBlock(1, C, C_out, stride, affine))
 
